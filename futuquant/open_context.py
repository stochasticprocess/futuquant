﻿# -*- coding: utf-8 -*-
"""
    Market quote and trade context setting
"""

from .quote_query import *
from .trade_query import *
from .utils import is_str
from multiprocessing import Queue
from threading import RLock, Thread
import select
import sys
import pandas as pd
import asyncore
import socket as sock
import time
from time import sleep
from abc import ABCMeta, abstractmethod
from struct import pack


class RspHandlerBase(object):
    """callback function base class"""

    def __init__(self):
        pass

    def on_recv_rsp(self, rsp_content):
        """receive response callback function"""
        return 0, None

    def on_error(self, error_str):
        """error callback function"""
        pass


class StockQuoteHandlerBase(RspHandlerBase):
    """Base class for handle stock quote"""

    def on_recv_rsp(self, rsp_str):
        """receive response callback function"""
        ret_code, msg, quote_list = StockQuoteQuery.unpack_rsp(rsp_str)
        if ret_code == RET_ERROR:
            return ret_code, msg
        else:
            col_list = ['code', 'data_date', 'data_time', 'last_price', 'open_price',
                        'high_price', 'low_price', 'prev_close_price',
                        'volume', 'turnover', 'turnover_rate', 'amplitude', 'suspension', 'listing_date'
                        ]

            quote_frame_table = pd.DataFrame(quote_list, columns=col_list)

            return RET_OK, quote_frame_table

    def on_error(self, error_str):
        """error callback function"""
        return error_str


class OrderBookHandlerBase(RspHandlerBase):
    """Base class for handling order book data"""

    def on_recv_rsp(self, rsp_str):
        """receive response callback function"""
        ret_code, msg, order_book = OrderBookQuery.unpack_rsp(rsp_str)
        if ret_code == RET_ERROR:
            return ret_code, msg
        else:
            return ret_code, order_book

    def on_error(self, error_str):
        """error callback function"""
        return error_str


class CurKlineHandlerBase(RspHandlerBase):
    """Base class for handling current Kline data"""

    def on_recv_rsp(self, rsp_str):
        """receive response callback function"""
        ret_code, msg, kline_list = CurKlineQuery.unpack_rsp(rsp_str)
        if ret_code == RET_ERROR:
            return ret_code, msg
        else:
            col_list = ['code', 'time_key', 'open', 'close', 'high', 'low', 'volume', 'turnover', 'k_type']
            kline_frame_table = pd.DataFrame(kline_list, columns=col_list)

            return RET_OK, kline_frame_table

    def on_error(self, error_str):
        """error callback function"""
        return error_str


class TickerHandlerBase(RspHandlerBase):
    """Base class for handling ticker data"""

    def on_recv_rsp(self, rsp_str):
        """receive response callback function"""
        ret_code, msg, ticker_list = TickerQuery.unpack_rsp(rsp_str)
        if ret_code == RET_ERROR:
            return ret_code, msg
        else:

            col_list = ['code', 'time', 'price', 'volume', 'turnover', "ticker_direction", 'sequence']
            ticker_frame_table = pd.DataFrame(ticker_list, columns=col_list)

            return RET_OK, ticker_frame_table

    def on_error(self, error_str):
        """error callback function"""
        return error_str


class RTDataHandlerBase(RspHandlerBase):
    """Base class for handling real-time data"""

    def on_recv_rsp(self, rsp_str):
        """receive response callback function"""
        ret_code, msg, rt_data_list = RtDataQuery.unpack_rsp(rsp_str)
        if ret_code == RET_ERROR:
            return ret_code, msg
        else:

            col_list = ['code', 'time', 'data_status', 'opened_mins', 'cur_price', "last_close", 'avg_price',
                        'turnover', 'volume']
            rt_data_table = pd.DataFrame(rt_data_list, columns=col_list)

            return RET_OK, rt_data_table

    def on_error(self, error_str):
        """error callback function"""
        return error_str


class BrokerHandlerBase(RspHandlerBase):
    """Base class for handling broker"""

    def on_recv_rsp(self, rsp_str):
        """receive response callback function"""
        ret_code, bid_content, ask_content = BrokerQueueQuery.unpack_rsp(rsp_str)
        if ret_code == RET_ERROR:
            return ret_code, bid_content, ask_content
        else:
            bid_list = ['code', 'bid_broker_id', 'bid_broker_name', 'bid_broker_pos']
            ask_list = ['code', 'ask_broker_id', 'ask_broker_name', 'ask_broker_pos']
            bid_frame_table = pd.DataFrame(bid_content, columns=bid_list)
            ask_frame_table = pd.DataFrame(ask_content, columns=ask_list)

            return RET_OK, [bid_frame_table, ask_frame_table]

    def on_error(self, error_str):
        """error callback function"""
        return error_str

class HeartBeatHandlerBase(RspHandlerBase):
    """Base class for handling Heart Beat"""

    def on_recv_rsp(self, rsp_str):
        """receive response callback function"""
        ret_code, msg, timestamp = HeartBeatPush.unpack_rsp(rsp_str)

        return ret_code, msg, timestamp

    def on_error(self, error_str):
        """error callback function"""
        return error_str


class HKTradeOrderHandlerBase(RspHandlerBase):
    """Base class for handle stock quote"""

    def on_recv_rsp(self, rsp_str):
        """receive response callback function"""
        ret_code, msg, order_info = TradePushQuery.hk_unpack_order_push_rsp(rsp_str)
        order_list = [order_info]

        if ret_code == RET_ERROR:
            return ret_code, msg
        else:
            col_list = ['EnvType', 'code', 'stock_name', 'dealt_avg_price', 'dealt_qty',
                        'qty', 'orderid', 'order_type',
                        'order_side', 'price', 'status', 'submited_time', 'updated_time'
                        ]

            trade_frame_table = pd.DataFrame(order_list, columns=col_list)

            return RET_OK, trade_frame_table

    def on_error(self, error_str):
        """error callback function"""
        return error_str


class USTradeOrderHandlerBase(RspHandlerBase):
    """Base class for handle stock quote"""

    def on_recv_rsp(self, rsp_str):
        """receive response callback function"""
        ret_code, msg, order_info = TradePushQuery.us_unpack_order_push_rsp(rsp_str)
        order_list = [order_info]

        if ret_code == RET_ERROR:
            return ret_code, msg
        else:
            col_list = ['EnvType', 'code', 'stock_name', 'dealt_avg_price', 'dealt_qty',
                        'qty', 'orderid', 'order_type',
                        'order_side', 'price', 'status', 'submited_time', 'updated_time'
                        ]

            trade_frame_table = pd.DataFrame(order_list, columns=col_list)

            return RET_OK, trade_frame_table

    def on_error(self, error_str):
        """error callback function"""
        return error_str


class HandlerContext:
    """Handle Context"""

    def __init__(self):
        self._default_handler = RspHandlerBase()
        self._handler_table = {"1030": {"type": StockQuoteHandlerBase, "obj": StockQuoteHandlerBase()},
                               "1031": {"type": OrderBookHandlerBase, "obj": OrderBookHandlerBase()},
                               "1032": {"type": CurKlineHandlerBase, "obj": CurKlineHandlerBase()},
                               "1033": {"type": TickerHandlerBase, "obj": TickerHandlerBase()},
                               "1034": {"type": RTDataHandlerBase, "obj": RTDataHandlerBase()},
                               "1035": {"type": BrokerHandlerBase, "obj": BrokerHandlerBase()},
<<<<<<< HEAD
                               "6012": {"type": HKTradeOrderHandlerBase, "obj": HKTradeOrderHandlerBase()},
                               "7012": {"type": USTradeOrderHandlerBase, "obj": USTradeOrderHandlerBase()},
=======
                               "1036": {"type": HeartBeatHandlerBase, "obj": HeartBeatHandlerBase()},
>>>>>>> 9cd62c73
                               }

    def set_handler(self, handler):
        """
        set the callback processing object to be used by the receiving thread after receiving the data.User should set
        their own callback object setting in order to achieve event driven.
        :param handler:the object in callback handler base
        :return: ret_error or ret_ok
        """
        set_flag = False
        for protoc in self._handler_table:
            if isinstance(handler, self._handler_table[protoc]["type"]):
                self._handler_table[protoc]["obj"] = handler
                return RET_OK

        if set_flag is False:
            return RET_ERROR

    def recv_func(self, rsp_str):
        """receive response callback function"""
        ret, msg, rsp = extract_pls_rsp(rsp_str)
        if ret != RET_OK:
            error_str = msg + rsp_str
            print(error_str)
            return
        else:
            protoc_num = rsp["Protocol"]
            if protoc_num not in self._handler_table:
                handler = self._default_handler
            else:
                handler = self._handler_table[protoc_num]['obj']

        ret, result = handler.on_recv_rsp(rsp_str)
        if ret != RET_OK:
            error_str = result
            handler.on_error(error_str)

    @staticmethod
    def error_func(err_str):
        """error callback function"""
        print(err_str)


class _SyncNetworkQueryCtx:
    """
    Network query context manages connection between python program and FUTU client program.

    Short (non-persistent) connection can be created by setting long_conn parameter False, which suggests that
    TCP connection is closed once a query session finished

    Long (persistent) connection can be created by setting long_conn parameter True, which suggests that TCP
    connection is persisted after a query session finished, waiting for next query.

    """

    def __init__(self, host, port, long_conn=True, connected_handler=None):
        self.s = None
        self.__host = host
        self.__port = port
        self.long_conn = long_conn
        self._socket_lock = RLock()
        self._connected_handler = connected_handler
        self._is_loop_connecting = False

    def close_socket(self):
        """close socket"""
        self._socket_lock.acquire()
        self._force_close_session()
        self._socket_lock.release()

    def is_sock_ok(self, timeout_select):
        """check if socket is OK"""
        self._socket_lock.acquire()
        try:
            ret = self._is_socket_ok(timeout_select)
        finally:
            self._socket_lock.release()
        return ret

    def _is_socket_ok(self, timeout_select):
        if not self.s:
            return False
        _, _, sel_except = select.select([self.s], [], [], timeout_select)
        if self.s in sel_except:
            return False
        return True

    def reconnect(self):
        """reconnect"""
        self._socket_create_and_loop_connect()

    def network_query(self, req_str):
        """
        the function sends req_str to FUTU client and try to get response from the client.
        :param req_str
        :return: rsp_str
        """
        try:
            ret, msg = self._create_session()
            self._socket_lock.acquire()
            if ret != RET_OK:
                return ret, msg, None

            # rsp_str = ''
            s_buf = str2binary(req_str)
            s_cnt = self.s.send(s_buf)

            rsp_buf = b''
            while rsp_buf.find(b'\r\n\r\n') < 0:

                try:
                    recv_buf = self.s.recv(5 * 1024 * 1024)
                    rsp_buf += recv_buf
                    if recv_buf == b'':
                        raise Exception("_SyncNetworkQueryCtx : remote server close")
                except Exception as e:
                    err = sys.exc_info()[1]
                    error_str = ERROR_STR_PREFIX + str(
                        err) + ' when receiving after sending %s bytes. For req: ' % s_cnt + req_str
                    self._force_close_session()
                    return RET_ERROR, error_str, None

            rsp_str = binary2str(rsp_buf)
            self._close_session()
        except Exception as e:
            err = sys.exc_info()[1]
            error_str = ERROR_STR_PREFIX + str(err) + ' when sending. For req: ' + req_str

            self._force_close_session()
            return RET_ERROR, error_str, None
        finally:
            self._socket_lock.release()

        return RET_OK, "", rsp_str

    def _socket_create_and_loop_connect(self):

        self._socket_lock.acquire()
        is_socket_lock = True

        if self._is_loop_connecting:
            return RET_ERROR, "is loop connecting, can't create_session"
        self._is_loop_connecting = True

        if self.s is not None:
            self._force_close_session()

        while True:
            try:
                if not is_socket_lock:
                    is_socket_lock = True
                    self._socket_lock.acquire()
                s = sock.socket()
                s.setsockopt(sock.SOL_SOCKET, sock.SO_REUSEADDR, 0)
                s.setsockopt(sock.SOL_SOCKET, sock.SO_LINGER, pack("ii", 0, 0))
                s.settimeout(10)
                self.s = s
                self.s.connect((self.__host, self.__port))
            except Exception as e:
                err = sys.exc_info()[1]
                err_msg = ERROR_STR_PREFIX + str(err)
                print("socket connect err:{}".format(err_msg))
                sleep(1)
                continue

            if self._connected_handler is not None:
                is_socket_lock = False
                self._socket_lock.release()

                sock_ok, is_retry = self._connected_handler.notify_sync_socket_connected(self)
                if not sock_ok:
                    self._force_close_session()
                    if is_retry:
                        print("wait to connect futunn plugin server")
                        sleep(1)
                        continue
                    else:
                        return RET_ERROR, "obj is closed"
                else:
                    break
        self._is_loop_connecting = False
        if is_socket_lock:
            # is_socket_lock = False
            self._socket_lock.release()

        return RET_OK, ''

    def _create_session(self):
        if self.long_conn is True and self.s is not None:
            return RET_OK, ""
        ret, msg = self._socket_create_and_loop_connect()
        if ret != RET_OK:
            return ret, msg
        return RET_OK, ""

    def _force_close_session(self):
        if self.s is None:
            return
        self.s.close()
        del self.s
        self.s = None

    def _close_session(self):
        if self.s is None or self.long_conn is True:
            return
        self.s.close()
        self.s = None

    def __del__(self):
        if self.s is not None:
            self.s.close()
            self.s = None


class _AsyncNetworkManager(asyncore.dispatcher_with_send):
    def __init__(self, host, port, handler_ctx, close_handler=None):
        self.__host = host
        self.__port = port
        self.__close_handler = close_handler

        asyncore.dispatcher_with_send.__init__(self)
        self._socket_create_and_connect()

        time.sleep(0.1)
        self.rsp_buf = b''
        self.handler_ctx = handler_ctx

    def reconnect(self):
        """reconnect"""
        self._socket_create_and_connect()

    def close_socket(self):
        """close socket"""
        self.close()

    def handle_read(self):
        """
        deal with Json package
        :return: err
        """
        delimiter = b'\r\n\r\n'
        try:
            recv_buf = self.recv(5 * 1024 * 1024)
            if recv_buf == b'':
                raise Exception("_AsyncNetworkManager : remote server close")
            self.rsp_buf += recv_buf
            loc = self.rsp_buf.find(delimiter)
            while loc >= 0:
                loc += len(delimiter)
                rsp_binary = self.rsp_buf[0:loc]
                self.rsp_buf = self.rsp_buf[loc:]

                rsp_str = binary2str(rsp_binary)

                self.handler_ctx.recv_func(rsp_str)
                loc = self.rsp_buf.find(delimiter)
        except Exception as e:
            err = sys.exc_info()[1]
            self.handler_ctx.error_func(str(err))
            return

    def network_query(self, req_str):
        """query network status"""
        s_buf = str2binary(req_str)
        self.send(s_buf)

    def __del__(self):
        self.close()

    def handle_close(self):
        """handle close"""
        if self.__close_handler is not None:
            self.__close_handler.notify_async_socket_close(self)

    def _socket_create_and_connect(self):
        if self.socket is not None:
            self.close()
        if self.__host is not None and self.__port is not None:
            self.create_socket(sock.AF_INET, sock.SOCK_STREAM)
            self.connect((self.__host, self.__port))


def _net_proc(async_ctx, req_queue):
    """
    processing request queue
    :param async_ctx:
    :param req_queue: request queue
    :return:
    """
    while True:
        if req_queue.empty() is False:
            ctl_flag, req_str = req_queue.get(timeout=0.001)
            if ctl_flag is False:
                break
            async_ctx.network_query(req_str)

        asyncore.loop(timeout=0.001, count=5)


class OpenContextBase(object):
    """Base class for set context"""
    metaclass__ = ABCMeta

    def __init__(self, host, port, sync_enable, async_enable):
        self.__host = host
        self.__port = port
        self.__sync_socket_enable = sync_enable
        self.__async_socket_enable = async_enable
        self._async_ctx = None
        self._sync_net_ctx = None
        self._thread_check_sync_sock = None
        self._thread_is_exit = False
        self._check_last_req_time = None
        self._is_socket_reconnecting = False
        self._is_obj_closed = False

        self._req_queue = None
        self._handlers_ctx = None
        self._proc_run = False
        self._net_proc = None
        self._sync_query_lock = RLock()

        if not self.__sync_socket_enable and not self.__async_socket_enable:
            raise Exception('you should specify at least one socket type to create !')

        self._socket_reconnect_and_wait_ready()

    def __del__(self):
        self._close()

    @abstractmethod
    def close(self):
        """
        to call close old obj before loop create new, otherwise socket will encounter error 10053 or more!
        """
        self._close()

    @abstractmethod
    def on_api_socket_reconnected(self):
        """
        callback after reconnect ok
        """
        print("on_api_socket_reconnected obj ID={}".format(id(self)))
        pass

    def _close(self):

        self._is_obj_closed = True
        self.stop()

        if self._thread_check_sync_sock is not None:
            self._thread_check_sync_sock.join(timeout=10)
            self._thread_check_sync_sock = None
            assert self._thread_is_exit

        if self._sync_net_ctx is not None:
            self._sync_net_ctx.close_socket()
            self._sync_net_ctx = None

        if self._async_ctx is not None:
            self._async_ctx.close_socket()
            self._async_ctx = None

        if self._sync_query_lock is not None:
            self._sync_query_lock = None

        self._req_queue = None
        self._handlers_ctx = None

    def start(self):
        """
        start the receiving thread,asynchronously receive the data pushed by the client
        """
        if self._proc_run is True or self._net_proc is None:
            return

        self._net_proc.start()
        self._proc_run = True

    def stop(self):
        """
        stop the receiving thread, no longer receive the data pushed by the client
        """
        if self._proc_run:
            self._stop_net_proc()
            self._net_proc.join(timeout=5)
            self._net_proc = None
            self._proc_run = False

    def set_handler(self, handler):
        """
        set async push hander obj
        :param handler: RspHandlerBase deviced obj
        :return: ret_error or ret_ok
        """
        if self._handlers_ctx is not None:
            return self._handlers_ctx.set_handler(handler)
        return RET_ERROR

    def get_global_state(self):
        """
        get api server(exe) global state
        :return: RET_OK, state_dict | err_code, msg
        """
        query_processor = self._get_sync_query_processor(GlobalStateQuery.pack_req,
                                                         GlobalStateQuery.unpack_rsp)
        kargs = {"state_type": 0}
        ret_code, msg, state_dict = query_processor(**kargs)
        if ret_code != RET_OK:
            return ret_code, msg
        return RET_OK, state_dict

    def _send_sync_req(self, req_str):
        """
        send a synchronous request
        """
        ret, msg, content = self._sync_net_ctx.network_query(req_str)
        if ret != RET_OK:
            return RET_ERROR, msg, None
        return RET_OK, msg, content

    def _send_async_req(self, req_str):
        """
        send a asynchronous request
        """
        if self._req_queue.full() is False:
            try:
                self._req_queue.put((True, req_str), timeout=1)
                return RET_OK, ''
            except Exception as e:
                _ = e
                err = sys.exc_info()[1]
                error_str = ERROR_STR_PREFIX + str(err)
                return RET_ERROR, error_str
        else:
            error_str = ERROR_STR_PREFIX + "Request queue is full. The size: %s" % self._req_queue.qsize()
            return RET_ERROR, error_str

    def _get_sync_query_processor(self, pack_func, unpack_func):
        """
        synchronize the query processor
        :param pack_func: back
        :param unpack_func: unpack
        :return: sync_query_processor
        """
        send_req = self._send_sync_req

        def sync_query_processor(**kargs):
            """sync query processor"""
            msg_obj_del = "the object may have been deleted!"
            if self._is_obj_closed or self._sync_query_lock is None:
                return RET_ERROR, msg_obj_del, None
            try:
                self._sync_query_lock.acquire()
                if self._is_obj_closed:
                    return RET_ERROR, msg_obj_del, None

                ret_code, msg, req_str = pack_func(**kargs)
                if ret_code == RET_ERROR:
                    return ret_code, msg, None

                ret_code, msg, rsp_str = send_req(req_str)
                if ret_code == RET_ERROR:
                    return ret_code, msg, None

                ret_code, msg, content = unpack_func(rsp_str)
                if ret_code == RET_ERROR:
                    return ret_code, msg, None
                return RET_OK, msg, content
            finally:
                try:
                    if self._sync_query_lock:
                        self._sync_query_lock.release()
                except Exception as e:
                    err = sys.exc_info()[1]
                    print(err)

        return sync_query_processor

    def _stop_net_proc(self):
        """
        stop the request of network
        :return: (ret_error,error_str)
        """
        if self._req_queue.full() is False:
            try:
                self._req_queue.put((False, None), timeout=1)
                return RET_OK, ''
            except Exception as e:
                _ = e
                err = sys.exc_info()[1]
                error_str = ERROR_STR_PREFIX + str(err)
                return RET_ERROR, error_str
        else:
            error_str = ERROR_STR_PREFIX + "Cannot send stop request. queue is full. The size: %s" \
                                           % self._req_queue.qsize()
            return RET_ERROR, error_str

    def _socket_reconnect_and_wait_ready(self):
        """
        sync_socket & async_socket recreate
        :return: None
        """
        if self._is_socket_reconnecting or self._is_obj_closed or self._sync_query_lock is None:
            return

        try:
            self._is_socket_reconnecting = True
            self._sync_query_lock.acquire()

            # create async socket (for push data)
            if self.__async_socket_enable:
                if self._async_ctx is None:
                    self._handlers_ctx = HandlerContext()
                    self._req_queue = Queue()
                    self._async_ctx = _AsyncNetworkManager(self.__host, self.__port, self._handlers_ctx, self)
                    if self._net_proc is None:
                        self._net_proc = Thread(target=_net_proc, args=(self._async_ctx, self._req_queue,))
                else:
                    self._async_ctx.reconnect()

            # create sync socket and loop wait to connect api server
            if self.__sync_socket_enable:
                self._thread_check_sync_sock = None
                if self._sync_net_ctx is None:
                    self._sync_net_ctx = _SyncNetworkQueryCtx(self.__host, self.__port,
                                                              long_conn=True, connected_handler=self)
                self._sync_net_ctx.reconnect()

            # notify reconnected
            self.on_api_socket_reconnected()

            # run thread to check sync socket state
            if self.__sync_socket_enable:
                self._thread_check_sync_sock = Thread(target=self._thread_check_sync_sock_fun)
                self._thread_check_sync_sock.setDaemon(True)
                self._thread_check_sync_sock.start()
        finally:
            try:
                self._is_socket_reconnecting = False
                if self._sync_query_lock:
                    self._sync_query_lock.release()
            except Exception as e:
                err = sys.exc_info()[1]
                print(err)

    def notify_sync_socket_connected(self, sync_ctxt):
        """
        :param sync_ctxt:
        :return: (is_socket_ok[bool], is_to_retry_connect[bool])
        """
        if self._is_obj_closed or self._sync_net_ctx is None or self._sync_net_ctx is not sync_ctxt:
            return False, False

        is_ready = False
        ret_code, state_dict = self.get_global_state()
        if ret_code == 0:
            is_ready = int(state_dict['Quote_Logined']) != 0 and int(state_dict['Trade_Logined']) != 0
        return is_ready, True

    def notify_async_socket_close(self, async_ctx):
        """
         AsyncNetworkManager onclose callback
        """
        if self._is_obj_closed or self._async_ctx is None or async_ctx is not self._async_ctx:
            return
        # auto reconnect
        self._socket_reconnect_and_wait_ready()

    def _thread_check_sync_sock_fun(self):
        """
        thread fun : timer to check socket state
        """
        thread_handle = self._thread_check_sync_sock
        while True:
            if self._is_obj_closed or self._thread_check_sync_sock is not thread_handle:
                self._thread_is_exit = True
                return
            sync_net_ctx = self._sync_net_ctx
            if sync_net_ctx is None:
                self._thread_is_exit = True
                return
            # select sock to get err state
            if not sync_net_ctx.is_sock_ok(0.01):
                if self._thread_check_sync_sock is thread_handle and not self._is_obj_closed:
                    print("thread check socket error")
                    self._socket_reconnect_and_wait_ready()
                self._thread_is_exit = True
                return
            else:
                sleep(0.1)
            # send req loop per 10 seconds
            cur_time = time.time()
            if (self._check_last_req_time is None) or (cur_time - self._check_last_req_time > 10):
                self._check_last_req_time = cur_time
                if self._thread_check_sync_sock is thread_handle:
                    self.get_global_state()


class OpenQuoteContext(OpenContextBase):
    """Class for set context of stock quote"""

    def __init__(self, host='127.0.0.1', port=11111):
        self._ctx_subscribe = set()
        super(OpenQuoteContext, self).__init__(host, port, True, True)

    def close(self):
        """
        to call close old obj before loop create new, otherwise socket will encounter erro 10053 or more!
        """
        super(OpenQuoteContext, self).close()

    def on_api_socket_reconnected(self):
        """for API socket reconnected"""
        # auto subscribe
        set_sub = self._ctx_subscribe.copy()
        for (stock_code, data_type, push) in set_sub:
            for i in range(3):
                ret, _ = self.subscribe(stock_code, data_type, push)
                if ret == 0:
                    break
                else:
                    sleep(1)

    def get_trading_days(self, market, start_date=None, end_date=None):
        """get the trading days"""
        if market is None or is_str(market) is False:
            error_str = ERROR_STR_PREFIX + "the type of market param is wrong"
            return RET_ERROR, error_str

        if start_date is not None and is_str(start_date) is False:
            error_str = ERROR_STR_PREFIX + "the type of start_date param is wrong"
            return RET_ERROR, error_str

        if end_date is not None and is_str(end_date) is False:
            error_str = ERROR_STR_PREFIX + "the type of end_date param is wrong"
            return RET_ERROR, error_str

        query_processor = self._get_sync_query_processor(TradeDayQuery.pack_req,
                                                         TradeDayQuery.unpack_rsp)

        # the keys of kargs should be corresponding to the actual function arguments
        kargs = {'market': market, 'start_date': start_date, "end_date": end_date}
        ret_code, msg, trade_day_list = query_processor(**kargs)

        if ret_code != RET_OK:
            return RET_ERROR, msg

        return RET_OK, trade_day_list

    def get_stock_basicinfo(self, market, stock_type='STOCK'):
        """get the basic information of stock"""
        param_table = {'market': market, 'stock_type': stock_type}
        for x in param_table:
            param = param_table[x]
            if param is None or is_str(param) is False:
                error_str = ERROR_STR_PREFIX + "the type of %s param is wrong" % x
                return RET_ERROR, error_str

        query_processor = self._get_sync_query_processor(StockBasicInfoQuery.pack_req,
                                                         StockBasicInfoQuery.unpack_rsp)
        kargs = {"market": market, 'stock_type': stock_type}

        ret_code, msg, basic_info_list = query_processor(**kargs)
        if ret_code == RET_ERROR:
            return ret_code, msg

        col_list = ['code', 'name', 'lot_size', 'stock_type', 'stock_child_type', "owner_stock_code", "listing_date",
                    "stockid"]

        basic_info_table = pd.DataFrame(basic_info_list, columns=col_list)

        return RET_OK, basic_info_table

    def get_multiple_history_kline(self, codelist, start=None, end=None, ktype='K_DAY', autype='qfq'):
        if is_str(codelist):
            codelist = codelist.split(',')
        elif isinstance(codelist, list):
            pass
        else:
            raise Exception("code list must be like ['HK.00001', 'HK.00700'] or 'HK.00001,HK.00700'")
        result = []
        for code in codelist:
            ret, data = self.get_history_kline(code, start, end, ktype, autype)
            if ret != RET_OK:
                raise Exception('get history kline error {},{},{},{}'.format(code, start, end, ktype))
            result.append(data)
        return 0, result

    def get_history_kline(self, code, start=None, end=None, ktype='K_DAY', autype='qfq'):
        """get the historic Kline data"""
        if start is not None and is_str(start) is False:
            error_str = ERROR_STR_PREFIX + "the type of start param is wrong"
            return RET_ERROR, error_str

        if end is not None and is_str(end) is False:
            error_str = ERROR_STR_PREFIX + "the type of end param is wrong"
            return RET_ERROR, error_str

        if autype is None:
            autype = 'None'

        param_table = {'code': code, 'ktype': ktype, 'autype': autype}
        for x in param_table:
            param = param_table[x]
            if param is None or is_str(param) is False:
                error_str = ERROR_STR_PREFIX + "the type of %s param is wrong" % x
                return RET_ERROR, error_str

        query_processor = self._get_sync_query_processor(HistoryKlineQuery.pack_req,
                                                         HistoryKlineQuery.unpack_rsp)
        kargs = {"stock_str": code, "start_date": start, "end_date": end, "ktype": ktype, "autype": autype}

        ret_code, msg, kline_list = query_processor(**kargs)
        if ret_code == RET_ERROR:
            return ret_code, msg

        col_list = ['code', 'time_key', 'open', 'close', 'high', 'low', 'volume', 'turnover']
        kline_frame_table = pd.DataFrame(kline_list, columns=col_list)

        return RET_OK, kline_frame_table

    def get_autype_list(self, code_list):
        """get the autype list"""
        if code_list is None or isinstance(code_list, list) is False:
            error_str = ERROR_STR_PREFIX + "the type of code_list param is wrong"
            return RET_ERROR, error_str

        for code in code_list:
            if code is None or is_str(code) is False:
                error_str = ERROR_STR_PREFIX + "the type of param in code_list is wrong"
                return RET_ERROR, error_str

        query_processor = self._get_sync_query_processor(ExrightQuery.pack_req,
                                                         ExrightQuery.unpack_rsp)
        kargs = {"stock_list": code_list}
        ret_code, msg, exr_record = query_processor(**kargs)
        if ret_code == RET_ERROR:
            return ret_code, msg

        col_list = ['code',
                    'ex_div_date',
                    'split_ratio',
                    'per_cash_div',
                    'per_share_div_ratio',
                    'per_share_trans_ratio',
                    'allotment_ratio',
                    'allotment_price',
                    'stk_spo_ratio',
                    'stk_spo_price',
                    'forward_adj_factorA',
                    'forward_adj_factorB',
                    'backward_adj_factorA',
                    'backward_adj_factorB']

        exr_frame_table = pd.DataFrame(exr_record, columns=col_list)

        return RET_OK, exr_frame_table

    def get_market_snapshot(self, code_list):
        """get teh market snapshot"""
        if code_list is None or isinstance(code_list, list) is False:
            error_str = ERROR_STR_PREFIX + "the type of code_list param is wrong"
            return RET_ERROR, error_str

        for code in code_list:
            if code is None or is_str(code) is False:
                error_str = ERROR_STR_PREFIX + "the type of param in code_list is wrong"
                return RET_ERROR, error_str

        query_processor = self._get_sync_query_processor(MarketSnapshotQuery.pack_req,
                                                         MarketSnapshotQuery.unpack_rsp)
        kargs = {"stock_list": code_list}

        ret_code, msg, snapshot_list = query_processor(**kargs)
        if ret_code == RET_ERROR:
            return ret_code, msg

        col_list = ['code', 'update_time', 'last_price', 'open_price',
                    'high_price', 'low_price', 'prev_close_price',
                    'volume', 'turnover', 'turnover_rate', 'suspension', 'listing_date',
                    'circular_market_val', 'total_market_val', 'wrt_valid',
                    'wrt_conversion_ratio', 'wrt_type', 'wrt_strike_price',
                    'wrt_maturity_date', 'wrt_end_trade', 'wrt_code',
                    'wrt_recovery_price', 'wrt_street_vol', 'wrt_issue_vol',
                    'wrt_street_ratio', 'wrt_delta', 'wrt_implied_volatility', 'wrt_premium', 'lot_size'
                    ]

        snapshot_frame_table = pd.DataFrame(snapshot_list, columns=col_list)

        return RET_OK, snapshot_frame_table

    def get_rt_data(self, code):
        """get real-time data"""
        if code is None or is_str(code) is False:
            error_str = ERROR_STR_PREFIX + "the type of param in code_list is wrong"
            return RET_ERROR, error_str

        query_processor = self._get_sync_query_processor(RtDataQuery.pack_req,
                                                         RtDataQuery.unpack_rsp)
        kargs = {"stock_str": code}

        ret_code, msg, rt_data_list = query_processor(**kargs)
        if ret_code == RET_ERROR:
            return ret_code, msg

        col_list = ['code', 'time', 'data_status', 'opened_mins', 'cur_price', 'last_close',
                    'avg_price', 'volume', 'turnover']

        rt_data_table = pd.DataFrame(rt_data_list, columns=col_list)

        return RET_OK, rt_data_table

    def get_plate_list(self, market, plate_class):
        """get stock list of the given plate"""
        param_table = {'market': market, 'plate_class': plate_class}
        for x in param_table:
            param = param_table[x]
            if param is None or is_str(market) is False:
                error_str = ERROR_STR_PREFIX + "the type of market param is wrong"
                return RET_ERROR, error_str

        if market not in MKT_MAP:
            error_str = ERROR_STR_PREFIX + "the value of market param is wrong "
            return RET_ERROR, error_str

        if plate_class not in PLATE_CLASS_MAP:
            error_str = ERROR_STR_PREFIX + "the class of plate is wrong"
            return RET_ERROR, error_str

        query_processor = self._get_sync_query_processor(SubplateQuery.pack_req,
                                                         SubplateQuery.unpack_rsp)
        kargs = {'market': market, 'plate_class': plate_class}

        ret_code, msg, subplate_list = query_processor(**kargs)
        if ret_code == RET_ERROR:
            return ret_code, msg

        col_list = ['code', 'plate_name', 'plate_id']

        subplate_frame_table = pd.DataFrame(subplate_list, columns=col_list)

        return RET_OK, subplate_frame_table

    def get_plate_stock(self, plate_code):
        """get the stock of the given plate"""
        if plate_code is None or is_str(plate_code) is False:
            error_str = ERROR_STR_PREFIX + "the type of stock_code is wrong"
            return RET_ERROR, error_str

        query_processor = self._get_sync_query_processor(PlateStockQuery.pack_req,
                                                         PlateStockQuery.unpack_rsp)
        kargs = {"plate_code": plate_code}

        ret_code, msg, plate_stock_list = query_processor(**kargs)
        if ret_code == RET_ERROR:
            return ret_code, msg

        col_list = ['code', 'lot_size', 'stock_name', 'owner_market', 'stock_child_type', 'stock_type']

        plate_stock_table = pd.DataFrame(plate_stock_list, columns=col_list)

        return RET_OK, plate_stock_table

    def get_broker_queue(self, code):
        """get teh queue of the broker"""
        if code is None or is_str(code) is False:
            error_str = ERROR_STR_PREFIX + "the type of param in code_list is wrong"
            return RET_ERROR, error_str

        query_processor = self._get_sync_query_processor(BrokerQueueQuery.pack_req,
                                                         BrokerQueueQuery.unpack_rsp)
        kargs = {"stock_str": code}

        ret_code, bid_list, ask_list = query_processor(**kargs)

        if ret_code == RET_ERROR:
            return ret_code, ERROR_STR_PREFIX, EMPTY_STRING

        col_bid_list = ['code', 'bid_broker_id', 'bid_broker_name', 'bid_broker_pos']
        col_ask_list = ['code', 'ask_broker_id', 'ask_broker_name', 'ask_broker_pos']

        bid_frame_table = pd.DataFrame(bid_list, columns=col_bid_list)
        sak_frame_table = pd.DataFrame(ask_list, columns=col_ask_list)
        return RET_OK, bid_frame_table, sak_frame_table

    def subscribe(self, stock_code, data_type, push=False):
        """
        subscribe a sort of data for a stock
        :param stock_code: string stock_code . For instance, "HK.00700", "US.AAPL"
        :param data_type: string  data type. For instance, "K_1M", "K_MON"
        :param push: push option
        :return: (ret_code, ret_data). ret_code: RET_OK or RET_ERROR.
        """
        param_table = {'stock_code': stock_code, 'data_type': data_type}
        for x in param_table:
            param = param_table[x]
            if param is None or is_str(param) is False:
                error_str = ERROR_STR_PREFIX + "the type of %s param is wrong" % x
                return RET_ERROR, error_str

        query_processor = self._get_sync_query_processor(SubscriptionQuery.pack_subscribe_req,
                                                         SubscriptionQuery.unpack_subscribe_rsp)

        # the keys of kargs should be corresponding to the actual function arguments
        kargs = {'stock_str': stock_code, 'data_type': data_type}
        ret_code, msg, _ = query_processor(**kargs)

        # update subscribe context info
        self._ctx_subscribe.add((stock_code, data_type, push))

        if ret_code != RET_OK:
            return RET_ERROR, msg

        if push:
            ret_code, msg, push_req_str = SubscriptionQuery.pack_push_req(stock_code, data_type)

            if ret_code != RET_OK:
                return RET_ERROR, msg

            ret_code, msg = self._send_async_req(push_req_str)
            if ret_code != RET_OK:
                return RET_ERROR, msg

        return RET_OK, None

    def unsubscribe(self, stock_code, data_type, unpush=True):
        """
        unsubcribe a sort of data for a stock
        :param stock_code: string stock_code . For instance, "HK.00700", "US.AAPL"
        :param data_type: string  data type. For instance, "K_1M", "K_MON"
        :param unpush: bool
        :return: (ret_code, ret_data). ret_code: RET_OK or RET_ERROR.
        """

        param_table = {'stock_code': stock_code, 'data_type': data_type}
        for x in param_table:
            param = param_table[x]
            if param is None or is_str(param) is False:
                error_str = ERROR_STR_PREFIX + "the type of %s param is wrong" % x
                return RET_ERROR, error_str

        query_processor = self._get_sync_query_processor(SubscriptionQuery.pack_unsubscribe_req,
                                                         SubscriptionQuery.unpack_unsubscribe_rsp)
        # the keys of kargs should be corresponding to the actual function arguments
        kargs = {'stock_str': stock_code, 'data_type': data_type}

        # update subscribe context info
        self._ctx_subscribe.remove((stock_code, data_type, unpush))

        ret_code, msg, _ = query_processor(**kargs)

        if ret_code != RET_OK:
            return RET_ERROR, msg

        if unpush:
            ret_code, msg, unpush_req_str = SubscriptionQuery.pack_unpush_req(stock_code, data_type)

            if ret_code != RET_OK:
                return RET_ERROR, msg

            ret_code, msg = self._send_async_req(unpush_req_str)
            if ret_code != RET_OK:
                return RET_ERROR, msg

        return RET_OK, None

    def query_subscription(self, query=0):
        """
        get the current subscription table
        :return:
        """
        query_processor = self._get_sync_query_processor(SubscriptionQuery.pack_subscription_query_req,
                                                         SubscriptionQuery.unpack_subscription_query_rsp)
        kargs = {"query": query}

        ret_code, msg, subscription_table = query_processor(**kargs)
        if ret_code == RET_ERROR:
            return ret_code, msg

        return RET_OK, subscription_table

    def get_stock_quote(self, code_list):
        """
        :param code_list:
        :return: DataFrame of quote data

        Usage:

        After subcribe "QUOTE" type for given stock codes, invoke

        get_stock_quote to obtain the data

        """
        if code_list is None or isinstance(code_list, list) is False:
            error_str = ERROR_STR_PREFIX + "the type of code_list param is wrong"
            return RET_ERROR, error_str

        for code in code_list:
            if code is None or is_str(code) is False:
                error_str = ERROR_STR_PREFIX + "the type of param in code_list is wrong"
                return RET_ERROR, error_str

        query_processor = self._get_sync_query_processor(StockQuoteQuery.pack_req,
                                                         StockQuoteQuery.unpack_rsp,
                                                         )
        kargs = {"stock_list": code_list}

        ret_code, msg, quote_list = query_processor(**kargs)
        if ret_code == RET_ERROR:
            return ret_code, msg

        col_list = ['code', 'data_date', 'data_time', 'last_price', 'open_price',
                    'high_price', 'low_price', 'prev_close_price',
                    'volume', 'turnover', 'turnover_rate', 'amplitude', 'suspension', 'listing_date'
                    ]

        quote_frame_table = pd.DataFrame(quote_list, columns=col_list)

        return RET_OK, quote_frame_table

    def get_rt_ticker(self, code, num=500):
        """
        get transaction information
        :param code: stock code
        :param num: the default is 500
        :return: (ret_ok, ticker_frame_table)
        """

        if code is None or is_str(code) is False:
            error_str = ERROR_STR_PREFIX + "the type of code param is wrong"
            return RET_ERROR, error_str

        if num is None or isinstance(num, int) is False:
            error_str = ERROR_STR_PREFIX + "the type of num param is wrong"
            return RET_ERROR, error_str

        query_processor = self._get_sync_query_processor(TickerQuery.pack_req,
                                                         TickerQuery.unpack_rsp,
                                                         )
        kargs = {"stock_str": code, "num": num}
        ret_code, msg, ticker_list = query_processor(**kargs)
        if ret_code == RET_ERROR:
            return ret_code, msg

        col_list = ['code', 'time', 'price', 'volume', 'turnover', "ticker_direction", 'sequence']
        ticker_frame_table = pd.DataFrame(ticker_list, columns=col_list)

        return RET_OK, ticker_frame_table

    def get_cur_kline(self, code, num, ktype='K_DAY', autype='qfq'):
        """
        get current kline
        :param code: stock code
        :param num:
        :param ktype: the type of kline
        :param autype:
        :return:
        """
        param_table = {'code': code, 'ktype': ktype}
        for x in param_table:
            param = param_table[x]
            if param is None or is_str(param) is False:
                error_str = ERROR_STR_PREFIX + "the type of %s param is wrong" % x
                return RET_ERROR, error_str

        if num is None or isinstance(num, int) is False:
            error_str = ERROR_STR_PREFIX + "the type of num param is wrong"
            return RET_ERROR, error_str

        if autype is not None and is_str(autype) is False:
            error_str = ERROR_STR_PREFIX + "the type of autype param is wrong"
            return RET_ERROR, error_str

        query_processor = self._get_sync_query_processor(CurKlineQuery.pack_req,
                                                         CurKlineQuery.unpack_rsp,
                                                         )

        kargs = {"stock_str": code, "num": num, "ktype": ktype, "autype": autype}
        ret_code, msg, kline_list = query_processor(**kargs)
        if ret_code == RET_ERROR:
            return ret_code, msg

        col_list = ['code', 'time_key', 'open', 'close', 'high', 'low', 'volume', 'turnover']
        kline_frame_table = pd.DataFrame(kline_list, columns=col_list)

        return RET_OK, kline_frame_table

    def get_order_book(self, code):
        """get the order book data"""
        if code is None or is_str(code) is False:
            error_str = ERROR_STR_PREFIX + "the type of code param is wrong"
            return RET_ERROR, error_str

        query_processor = self._get_sync_query_processor(OrderBookQuery.pack_req,
                                                         OrderBookQuery.unpack_rsp,
                                                         )

        kargs = {"stock_str": code}
        ret_code, msg, orderbook = query_processor(**kargs)
        if ret_code == RET_ERROR:
            return ret_code, msg

        return RET_OK, orderbook


class OpenHKTradeContext(OpenContextBase):
    """Class for set context of HK stock trade"""
    cookie = 100000

    def __init__(self, host="127.0.0.1", port=11111):
        self._ctx_unlock = None
        super(OpenHKTradeContext, self).__init__(host, port, True, True)

    def close(self):
        """
        to call close old obj before loop create new, otherwise socket will encounter erro 10053 or more!
        """
        super(OpenHKTradeContext, self).close()

    def on_api_socket_reconnected(self):
        """for API socket reconnected"""
        # auto unlock
        if self._ctx_unlock is not None:
            for i in range(3):
                ret, data = self.unlock_trade(self._ctx_unlock)
                if ret == RET_OK:
                    break
                sleep(1)

    def unlock_trade(self, password):
        """unlock trade"""
        query_processor = self._get_sync_query_processor(UnlockTrade.pack_req,
                                                         UnlockTrade.unpack_rsp)

        # the keys of kargs should be corresponding to the actual function arguments
        kargs = {'cookie': str(self.cookie), 'password': str(password)}

        ret_code, msg, unlock_list = query_processor(**kargs)
        if ret_code != RET_OK:
            return RET_ERROR, msg

        # reconnected to auto unlock
        if RET_OK == ret_code:
            self._ctx_unlock = password
        return RET_OK, None

    def place_order(self, price, qty, strcode, orderside, ordertype=0, envtype=0, orderpush=False):
        """
            place order
            use  set_handle(HKTradeOrderHandlerBase) to recv order push !
        """
        if int(envtype) not in TRADE.REV_ENVTYPE_MAP:
            error_str = ERROR_STR_PREFIX + "the type of environment param is wrong "
            return RET_ERROR, error_str

        ret_code, content = split_stock_str(strcode)
        if ret_code == RET_ERROR:
            error_str = content
            return RET_ERROR, error_str, None

        market_code, stock_code = content
        if int(market_code) != 1:
            error_str = ERROR_STR_PREFIX + "the type of stocks is wrong "
            return RET_ERROR, error_str

        query_processor = self._get_sync_query_processor(PlaceOrder.hk_pack_req,
                                                         PlaceOrder.hk_unpack_rsp)

        # the keys of kargs should be corresponding to the actual function arguments
        kargs = {'cookie': str(self.cookie), 'envtype': str(envtype), 'orderside': str(orderside),
                 'ordertype': str(ordertype), 'price': str(price), 'qty': str(qty), 'strcode': str(stock_code)}

        ret_code, msg, place_order_list = query_processor(**kargs)
        if ret_code != RET_OK:
            return RET_ERROR, msg

        col_list = ['envtype', 'orderid']
        place_order_table = pd.DataFrame(place_order_list, columns=col_list)

        # handle order push
        if orderpush:
            order_id = int(place_order_list[0]['orderid'])
            ret_code, _, push_req_str = TradePushQuery.hk_pack_order_req(str(self.cookie), str(envtype), str(order_id))
            if ret_code == RET_OK:
                self._send_async_req(push_req_str)

        return RET_OK, place_order_table

    def set_order_status(self, status, orderid=0, envtype=0):
        """for setting the status of order"""
        if int(status) not in TRADE.REV_ORDER_STATUS:
            error_str = ERROR_STR_PREFIX + "the type of status is wrong "
            return RET_ERROR, error_str

        if int(envtype) not in TRADE.REV_ENVTYPE_MAP:
            error_str = ERROR_STR_PREFIX + "the type of environment param is wrong "
            return RET_ERROR, error_str

        query_processor = self._get_sync_query_processor(SetOrderStatus.hk_pack_req,
                                                         SetOrderStatus.hk_unpack_rsp)

        # the keys of kargs should be corresponding to the actual function arguments
        kargs = {'cookie': str(self.cookie), 'envtype': str(envtype), 'localid': str(0),
                 'orderid': str(orderid), 'status': str(status)}

        ret_code, msg, set_order_list = query_processor(**kargs)
        if ret_code != RET_OK:
            return RET_ERROR, msg

        col_list = ['envtype', 'orderID']
        set_order_table = pd.DataFrame(set_order_list, columns=col_list)

        return RET_OK, set_order_table

    def change_order(self, price, qty, orderid=0, envtype=0):
        """for changing the order"""
        if int(envtype) not in TRADE.REV_ENVTYPE_MAP:
            error_str = ERROR_STR_PREFIX + "the type of environment param is wrong "
            return RET_ERROR, error_str

        query_processor = self._get_sync_query_processor(ChangeOrder.hk_pack_req,
                                                         ChangeOrder.hk_unpack_rsp)

        # the keys of kargs should be corresponding to the actual function arguments
        kargs = {'cookie': str(self.cookie), 'envtype': str(envtype), 'localid': str(0),
                 'orderid': str(orderid), 'price': str(price), 'qty': str(qty)}

        ret_code, msg, change_order_list = query_processor(**kargs)
        if ret_code != RET_OK:
            return RET_ERROR, msg

        col_list = ['envtype', 'orderID']
        change_order_table = pd.DataFrame(change_order_list, columns=col_list)

        return RET_OK, change_order_table

    def accinfo_query(self, envtype=0):
        """
        query account information
        :param envtype: trading environment parameters,0 means real transaction and 1 means simulation trading
        :return:error return RET_ERROR,msg and ok return RET_OK,ret
        """
        if int(envtype) not in TRADE.REV_ENVTYPE_MAP:
            error_str = ERROR_STR_PREFIX + "the type of environment param is wrong "
            return RET_ERROR, error_str

        query_processor = self._get_sync_query_processor(AccInfoQuery.hk_pack_req,
                                                         AccInfoQuery.hk_unpack_rsp)

        # the keys of kargs should be corresponding to the actual function arguments
        kargs = {'cookie': str(self.cookie), 'envtype': str(envtype)}

        ret_code, msg, accinfo_list = query_processor(**kargs)
        if ret_code != RET_OK:
            return RET_ERROR, msg

        col_list = ['Power', 'ZCJZ', 'ZQSZ', 'XJJY', 'KQXJ', 'DJZJ', 'ZSJE', 'ZGJDE', 'YYJDE', 'GPBZJ']
        accinfo_frame_table = pd.DataFrame(accinfo_list, columns=col_list)

        return RET_OK, accinfo_frame_table

    def order_list_query(self, statusfilter="", envtype=0):
        """for querying the order list"""
        if int(envtype) not in TRADE.REV_ENVTYPE_MAP:
            error_str = ERROR_STR_PREFIX + "the type of environment param is wrong "
            return RET_ERROR, error_str

        query_processor = self._get_sync_query_processor(OrderListQuery.hk_pack_req,
                                                         OrderListQuery.hk_unpack_rsp)

        # the keys of kargs should be corresponding to the actual function arguments
        kargs = {'cookie': str(self.cookie), 'envtype': str(envtype), 'statusfilter': str(statusfilter)}
        ret_code, msg, order_list = query_processor(**kargs)

        if ret_code != RET_OK:
            return RET_ERROR, msg

        col_list = ["code", "stock_name", "dealt_avg_price", "dealt_qty", "qty",
                    "orderid", "order_type", "order_side", "price",
                    "status", "submited_time", "updated_time"]

        order_list_table = pd.DataFrame(order_list, columns=col_list)

        return RET_OK, order_list_table

    def position_list_query(self, envtype=0):
        """for querying the position list"""
        if int(envtype) not in TRADE.REV_ENVTYPE_MAP:
            error_str = ERROR_STR_PREFIX + "the type of environment param is wrong "
            return RET_ERROR, error_str

        query_processor = self._get_sync_query_processor(PositionListQuery.hk_pack_req,
                                                         PositionListQuery.hk_unpack_rsp)

        # the keys of kargs should be corresponding to the actual function arguments
        kargs = {'cookie': str(self.cookie), 'envtype': str(envtype)}
        ret_code, msg, position_list = query_processor(**kargs)

        if ret_code != RET_OK:
            return RET_ERROR, msg

        col_list = ["code", "stock_name", "qty", "can_sell_qty", "cost_price",
                    "cost_price_valid", "market_val", "nominal_price", "pl_ratio",
                    "pl_ratio_valid", "pl_val", "pl_val_valid", "today_buy_qty",
                    "today_buy_val", "today_pl_val", "today_sell_qty", "today_sell_val"]

        position_list_table = pd.DataFrame(position_list, columns=col_list)

        return RET_OK, position_list_table

    def deal_list_query(self, envtype=0):
        """for querying deal list"""
        if int(envtype) not in TRADE.REV_ENVTYPE_MAP:
            error_str = ERROR_STR_PREFIX + "the type of environment param is wrong "
            return RET_ERROR, error_str

        query_processor = self._get_sync_query_processor(DealListQuery.hk_pack_req,
                                                         DealListQuery.hk_unpack_rsp)

        # the keys of kargs should be corresponding to the actual function arguments
        kargs = {'cookie': str(self.cookie), 'envtype': str(envtype)}
        ret_code, msg, deal_list = query_processor(**kargs)

        if ret_code != RET_OK:
            return RET_ERROR, msg

        col_list = ["code", "stock_name", "dealid", "orderid",
                    "qty", "price", "orderside", "time"]

        deal_list_table = pd.DataFrame(deal_list, columns=col_list)

        return RET_OK, deal_list_table


class OpenUSTradeContext(OpenContextBase):
    """Class for set context of US stock trade"""
    cookie = 100000

    def __init__(self, host="127.0.0.1", port=11111):
        self._ctx_unlock = None
        super(OpenUSTradeContext, self).__init__(host, port, True, True)

    def close(self):
        """
        to call close old obj before loop create new, otherwise socket will encounter erro 10053 or more!
        """
        super(OpenUSTradeContext, self).close()

    def on_api_socket_reconnected(self):
        """for api socket reconnected"""
        # auto unlock
        if self._ctx_unlock is not None:
            for i in range(3):
                ret, data = self.unlock_trade(self._ctx_unlock)
                if ret == RET_OK:
                    break

    def unlock_trade(self, password):
        """unlock trade"""
        query_processor = self._get_sync_query_processor(UnlockTrade.pack_req,
                                                         UnlockTrade.unpack_rsp)

        # the keys of kargs should be corresponding to the actual function arguments
        kargs = {'cookie': str(self.cookie), 'password': str(password)}
        ret_code, msg, unlock_list = query_processor(**kargs)

        if ret_code != RET_OK:
            return RET_ERROR, msg

        # reconnected to auto unlock
        if RET_OK == ret_code:
            self._ctx_unlock = password

        return RET_OK, None

    def place_order(self, price, qty, strcode, orderside, ordertype=2, envtype=0, orderpush=False):
        """
        place order
        use  set_handle(USTradeOrderHandlerBase) to recv order push !
        """
        if int(envtype) != 0:
            error_str = ERROR_STR_PREFIX + "us stocks temporarily only support real trading "
            return RET_ERROR, error_str

        ret_code, content = split_stock_str(strcode)
        if ret_code == RET_ERROR:
            error_str = content
            return RET_ERROR, error_str, None

        market_code, stock_code = content
        if int(market_code) != 2:
            error_str = ERROR_STR_PREFIX + "the type of stocks is wrong "
            return RET_ERROR, error_str

        query_processor = self._get_sync_query_processor(PlaceOrder.us_pack_req,
                                                         PlaceOrder.us_unpack_rsp)

        # the keys of kargs should be corresponding to the actual function arguments
        kargs = {'cookie': str(self.cookie), 'envtype': '0', 'orderside': str(orderside),
                 'ordertype': str(ordertype), 'price': str(price), 'qty': str(qty), 'strcode': str(stock_code)}

        ret_code, msg, place_order_list = query_processor(**kargs)
        if ret_code != RET_OK:
            return RET_ERROR, msg

        # handle order push
        if orderpush:
            order_id = int(place_order_list[0]['orderid'])
            ret_code, _, push_req_str = TradePushQuery.us_pack_order_req(str(self.cookie), str(envtype), str(order_id))
            if ret_code == RET_OK:
                self._send_async_req(push_req_str)

        col_list = ['envtype', 'orderid']
        place_order_table = pd.DataFrame(place_order_list, columns=col_list)

        return RET_OK, place_order_table

    def set_order_status(self, status=0, orderid=0, envtype=0):
        """for setting the statusof order"""
        if int(envtype) != 0:
            error_str = ERROR_STR_PREFIX + "us stocks temporarily only support real trading "
            return RET_ERROR, error_str

        if int(status) != 0:
            error_str = ERROR_STR_PREFIX + "us stocks temporarily only support cancel order "
            return RET_ERROR, error_str

        query_processor = self._get_sync_query_processor(SetOrderStatus.us_pack_req,
                                                         SetOrderStatus.us_unpack_rsp)

        # the keys of kargs should be corresponding to the actual function arguments
        kargs = {'cookie': str(self.cookie), 'envtype': '0', 'localid': str(0),
                 'orderid': str(orderid), 'status': '0'}

        ret_code, msg, set_order_list = query_processor(**kargs)
        if ret_code != RET_OK:
            return RET_ERROR, msg

        col_list = ['envtype', 'orderID']
        set_order_table = pd.DataFrame(set_order_list, columns=col_list)

        return RET_OK, set_order_table

    def change_order(self, price, qty, orderid=0, envtype=0):
        """for changing the order"""
        if int(envtype) != 0:
            error_str = ERROR_STR_PREFIX + "us stocks temporarily only support real trading "
            return RET_ERROR, error_str

        query_processor = self._get_sync_query_processor(ChangeOrder.us_pack_req,
                                                         ChangeOrder.us_unpack_rsp)

        # the keys of kargs should be corresponding to the actual function arguments
        kargs = {'cookie': str(self.cookie), 'envtype': '0', 'localid': str(0),
                 'orderid': str(orderid), 'price': str(price), 'qty': str(qty)}

        ret_code, msg, change_order_list = query_processor(**kargs)
        if ret_code != RET_OK:
            return RET_ERROR, msg

        col_list = ['envtype', 'orderID']
        change_order_table = pd.DataFrame(change_order_list, columns=col_list)

        return RET_OK, change_order_table

    def accinfo_query(self, envtype=0):
        """for querying the information of account"""
        if int(envtype) != 0:
            error_str = ERROR_STR_PREFIX + "us stocks temporarily only support real trading "
            return RET_ERROR, error_str

        query_processor = self._get_sync_query_processor(AccInfoQuery.us_pack_req,
                                                         AccInfoQuery.us_unpack_rsp)

        # the keys of kargs should be corresponding to the actual function arguments
        kargs = {'cookie': str(self.cookie), 'envtype': '0'}

        ret_code, msg, accinfo_list = query_processor(**kargs)
        if ret_code != RET_OK:
            return RET_ERROR, msg

        col_list = ['Power', 'ZCJZ', 'ZQSZ', 'XJJY', 'KQXJ', 'DJZJ', 'ZSJE', 'ZGJDE', 'YYJDE', 'GPBZJ']
        accinfo_frame_table = pd.DataFrame(accinfo_list, columns=col_list)

        return RET_OK, accinfo_frame_table

    def order_list_query(self, statusfilter="", envtype=0):
        """for querying order list"""
        if int(envtype) != 0:
            error_str = ERROR_STR_PREFIX + "us stocks temporarily only support real trading "
            return RET_ERROR, error_str

        query_processor = self._get_sync_query_processor(OrderListQuery.us_pack_req,
                                                         OrderListQuery.us_unpack_rsp)

        # the keys of kargs should be corresponding to the actual function arguments
        kargs = {'cookie': str(self.cookie), 'envtype': '0', 'statusfilter': str(statusfilter)}

        ret_code, msg, order_list = query_processor(**kargs)
        if ret_code != RET_OK:
            return RET_ERROR, msg

        col_list = ["code", "stock_name", "dealt_avg_price", "dealt_qty", "qty",
                    "orderid", "order_type", "order_side", "price",
                    "status", "submited_time", "updated_time"]

        order_list_table = pd.DataFrame(order_list, columns=col_list)

        return RET_OK, order_list_table

    def position_list_query(self, envtype=0):
        """for querying the position"""
        if int(envtype) != 0:
            error_str = ERROR_STR_PREFIX + "us stocks temporarily only support real trading "
            return RET_ERROR, error_str

        query_processor = self._get_sync_query_processor(PositionListQuery.us_pack_req,
                                                         PositionListQuery.us_unpack_rsp)

        # the keys of kargs should be corresponding to the actual function arguments
        kargs = {'cookie': str(self.cookie), 'envtype': '0'}
        ret_code, msg, position_list = query_processor(**kargs)

        if ret_code != RET_OK:
            return RET_ERROR, msg

        col_list = ["code", "stock_name", "qty", "can_sell_qty", "cost_price",
                    "cost_price_valid", "market_val", "nominal_price", "pl_ratio",
                    "pl_ratio_valid", "pl_val", "pl_val_valid", "today_buy_qty",
                    "today_buy_val", "today_pl_val", "today_sell_qty", "today_sell_val"]

        position_list_table = pd.DataFrame(position_list, columns=col_list)

        return RET_OK, position_list_table

    def deal_list_query(self, envtype=0):
        """for querying the deal list"""
        if int(envtype) != 0:
            error_str = ERROR_STR_PREFIX + "us stocks temporarily only support real trading "
            return RET_ERROR, error_str

        query_processor = self._get_sync_query_processor(DealListQuery.us_pack_req,
                                                         DealListQuery.us_unpack_rsp)

        # the keys of kargs should be corresponding to the actual function arguments
        kargs = {'cookie': str(self.cookie), 'envtype': '0'}
        ret_code, msg, deal_list = query_processor(**kargs)

        if ret_code != RET_OK:
            return RET_ERROR, msg

        col_list = ["code", "stock_name", "dealid", "orderid",
                    "qty", "price", "orderside", "time"]

        deal_list_table = pd.DataFrame(deal_list, columns=col_list)

        return RET_OK, deal_list_table<|MERGE_RESOLUTION|>--- conflicted
+++ resolved
@@ -228,12 +228,9 @@
                                "1033": {"type": TickerHandlerBase, "obj": TickerHandlerBase()},
                                "1034": {"type": RTDataHandlerBase, "obj": RTDataHandlerBase()},
                                "1035": {"type": BrokerHandlerBase, "obj": BrokerHandlerBase()},
-<<<<<<< HEAD
+                               "1036": {"type": HeartBeatHandlerBase, "obj": HeartBeatHandlerBase()},
                                "6012": {"type": HKTradeOrderHandlerBase, "obj": HKTradeOrderHandlerBase()},
                                "7012": {"type": USTradeOrderHandlerBase, "obj": USTradeOrderHandlerBase()},
-=======
-                               "1036": {"type": HeartBeatHandlerBase, "obj": HeartBeatHandlerBase()},
->>>>>>> 9cd62c73
                                }
 
     def set_handler(self, handler):
