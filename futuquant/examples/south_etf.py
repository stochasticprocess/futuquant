# -*- coding: utf-8 -*-
"""
    本策略基于日线, 由于交易时间的限制，不考虑同时交易港股和美股的可能性
    使用请先配置正确参数:
    API_SVR_IP: (string) ip
    API_SVR_PORT: (int) port
    UNLOCK_PASSWORD: (string) 交易解锁密码, 必需修改！
    TRADE_ENV: (int) 0：真实交易 1：仿真交易（美股暂不支持仿真）
"""

import pickle
import talib as ta  # 请自行安装
import numpy as np
import datetime
<<<<<<< HEAD
import time
import os

from futuquant import *

=======
import os
>>>>>>> 9bace400

class SouthETF(object):
    """
    南方东英杠反ETF策略
    详细参考 https://act.futunn.com/south-etf
    以及富途相应课程信息 https://live.futunn.com/course/1012
    """
    # stock code setting
    HSI_CALL_CODE = 'HK.07200'
    HSI_PUT_CODE = 'HK.07300'

    HSCEI_CALL_CODE = 'HK.07288'
    HSCEI_PUT_CODE = 'HK.07388'

    order_type = 0  # 港股增强限价单(普通交易)

    # parameter setting
    index_type = 'HSI'  # HSI/HSCEI
    indicator_type = 'MA'  # CHG/MA

    # CHG: trading signal setting
    up_chg_signal = True
    up_chg_rate = 0.005
    up_buy_type = 'CALL'
    up_hold_sell = 5

    down_chg_signal = True
    down_chg_rate = -0.005
    down_buy_type = 'PUT'
    down_hold_sell = 5

    # MA: trading signal setting
    gold_ma_signal = True
    gold_ma_short = 5
    gold_ma_long = 10
    gold_hold_sell = 5

    dead_ma_signal = True
    dead_ma_short = 5
    dead_ma_long = 10
    dead_hold_sell = 5

    def __init__(self, api_svr_ip, api_svr_port, unlock_password, trade_env, holding):
        """Constructor"""
        self.api_svr_ip = api_svr_ip
        self.api_svr_port = api_svr_port
        self.unlock_password = unlock_password
        self.trade_env = trade_env
        self.holding = holding

        if self.index_type.lower() == 'hsi':
            self.code = 'HK.800000'

            if self.up_buy_type.lower() == 'call':
                self.up_buy_code = self.HSI_CALL_CODE
            elif self.up_buy_type.lower() == 'put':
                self.up_buy_code = self.HSI_PUT_CODE
            else:
                raise 'up_buy_type设置错误: {}'.format(self.up_buy_type)

            if self.down_buy_type.lower() == 'call':
                self.down_buy_code = self.HSI_CALL_CODE
            elif self.down_buy_type.lower() == 'put':
                self.down_buy_code = self.HSI_PUT_CODE
            else:
                raise 'down_buy_type设置错误: {}'.format(self.down_buy_type)

            self.gold_buy_code = self.HSI_CALL_CODE
            self.dead_buy_code = self.HSI_PUT_CODE

        elif self.index_type.lower() == 'hscei':
            self.code = 'HK.800100'

            if self.up_buy_type.lower() == 'call':
                self.up_buy_code = self.HSCEI_CALL_CODE
            elif self.up_buy_type.lower() == 'put':
                self.up_buy_code = self.HSCEI_PUT_CODE
            else:
                raise 'up_buy_type设置错误: {}'.format(self.up_buy_type)

            if self.down_buy_type.lower() == 'call':
                self.down_buy_code = self.HSCEI_CALL_CODE
            elif self.down_buy_type.lower() == 'put':
                self.down_buy_code = self.HSCEI_PUT_CODE
            else:
                raise 'down_buy_type设置错误:{}'.format(self.down_buy_type)

            self.gold_buy_code = self.HSCEI_CALL_CODE
            self.dead_buy_code = self.HSCEI_PUT_CODE
        else:
            raise 'index_type设置错误: {}'.format(self.index_type)

        self.quote_ctx, self.trade_ctx = self.context_setting()

    def context_setting(self):
        """根据策略参数设置报价和交易上下文"""
        if self.unlock_password == "":
            raise Exception("请先配置交易解锁密码! password: {}".format(self.unlock_password))

        quote_ctx = OpenQuoteContext(host=self.api_svr_ip, port=self.api_svr_port)
        is_hk_trade = 'HK.' in (self.HSI_CALL_CODE + self.HSCEI_PUT_CODE + self.HSCEI_CALL_CODE + self.HSCEI_PUT_CODE)
        if is_hk_trade:
            trade_ctx = OpenHKTradeContext(host=self.api_svr_ip, port=self.api_svr_port)
        else:
            if self.trade_env != 0:
                raise "美股交易接口不支持仿真环境 trade_env: {}".format(self.trade_env)
            self.order_type = 2  # 美股限价单
            trade_ctx = OpenUSTradeContext(host=self.api_svr_ip, port=self.api_svr_port)

        return quote_ctx, trade_ctx

    def handle_bar(self):
        """根据数据判断是否有交易信号产生，并根据信号下单(日线级)"""
        is_unlock_trade = False
        is_fire_trade = False
        trade_sum = 0

        while not is_fire_trade:
            if not self.trade_env and not is_unlock_trade:
                ret_code, ret_data = self.trade_ctx.unlock_trade(self.unlock_password)
                is_unlock_trade = (ret_code == 0)
                if not is_unlock_trade:
                    print("请求交易解锁失败: {} 重试中...".format(ret_data))
                    time.sleep(1)
                    continue

            ret_code, ret_data = self.quote_ctx.get_history_kline(self.code, start='2017-01-01')
            if ret_code == 0:
                close = np.array(ret_data['close'])
            else:
                print('k线数据获取异常, 重试中: {}'.format(ret_data))
                time.sleep(1)
                continue

            if self.indicator_type.lower() == 'chg':
                # calculate change%
                chg_rate = (close[-1] - close[-2]) / close[-2]

                # open position
                if self.up_chg_signal and not self.holding.get(self.up_buy_code, 0):
                    if chg_rate > self.up_chg_rate:
                        ret, data = self.quote_ctx.get_market_snapshot([self.up_buy_code])
                        up_lst_price = data.iloc[0]['last_price'] if ret == 0 else 0
                        up_lot_size = data.iloc[0]['lot_size'] if ret == 0 else 0
                        if up_lot_size == 0 or up_lst_price == 0.0:
                            continue
                        ret_code, ret_data = self.trade_ctx.place_order(price=up_lst_price, qty=up_lot_size,
                                                                        strcode=self.up_buy_code,
                                                                        orderside=0, ordertype=self.order_type,
                                                                        envtype=self.trade_env)
                        if not ret_code:
                            trade_sum += 1
                            print('up_ma_signal MAKE BUY ORDER\n\tcode = {} price = {} quantity = {}'
                                  .format(self.up_buy_code, up_lst_price, up_lot_size))
                            up_sell_date = datetime.datetime.now() + datetime.timedelta(days=self.up_hold_sell)
                            self.holding[self.up_buy_code] = up_sell_date.strftime('%Y-%m-%d')
                        else:
                            print('up_ma_signal: MAKE BUY ORDER FAILURE!')

                if self.down_chg_signal and not self.holding.get(self.down_buy_code, 0):
                    if chg_rate < self.down_chg_rate:
                        ret, data = self.quote_ctx.get_market_snapshot([self.down_buy_code])
                        down_lst_price = data.iloc[0]['last_price'] if ret == 0 else 0
                        down_lot_size = data.iloc[0]['lot_size'] if ret == 0 else 0
                        if down_lot_size == 0 or down_lst_price == 0.0:
                            continue
                        ret_code, ret_data = self.trade_ctx.place_order(price=down_lst_price, qty=down_lot_size,
                                                                        strcode=self.down_buy_code,
                                                                        orderside=0, ordertype=self.order_type,
                                                                        envtype=self.trade_env)
                        if not ret_code:
                            trade_sum += 1
                            print('down_ma_signal MAKE BUY ORDER\n\tcode = {} price = {} quantity = {}'
                                  .format(self.down_buy_code, down_lst_price, down_lot_size))
                            down_sell_date = datetime.datetime.now() + datetime.timedelta(days=self.down_hold_sell)
                            self.holding[self.down_buy_code] = down_sell_date.strftime('%Y-%m-%d')
                        else:
                            print('down_ma_signal: MAKE BUY ORDER FAILURE!')

            elif self.indicator_type.lower() == 'ma':
                # calculate MA
                ma_short1 = ta.MA(close, timeperiod=self.gold_ma_short, matype=0)
                ma_long1 = ta.MA(close, timeperiod=self.gold_ma_long, matype=0)
                ma_short2 = ta.MA(close, timeperiod=self.dead_ma_short, matype=0)
                ma_long2 = ta.MA(close, timeperiod=self.dead_ma_long, matype=0)
                # open position
                if self.gold_ma_signal and not self.holding.get(self.gold_buy_code, 0):
                    if ma_short1[-1] > ma_long1[-1]:
                        ret, data = self.quote_ctx.get_market_snapshot([self.gold_buy_code])
                        gold_lst_price = data.iloc[0]['last_price'] if ret == 0 else 0
                        gold_lot_size = data.iloc[0]['lot_size'] if ret == 0 else 0
                        if gold_lst_price == 0.0 or gold_lot_size == 0:
                            continue
                        ret_code, ret_data = self.trade_ctx.place_order(price=gold_lst_price, qty=gold_lot_size,
                                                                        strcode=self.gold_buy_code,
                                                                        orderside=0, ordertype=self.order_type,
                                                                        envtype=self.trade_env)
                        if not ret_code:
                            trade_sum += 1
                            print('gold_ma_signal: MAKE BUY ORDER\n\tcode = {} price = {} quantity = {}'
                                  .format(self.gold_buy_code, gold_lst_price, gold_lot_size))
                            gold_sell_date = datetime.datetime.now() + datetime.timedelta(days=self.gold_hold_sell)
                            self.holding[self.gold_buy_code] = gold_sell_date.strftime('%Y-%m-%d')
                        else:
                            print('gold_ma_signal: MAKE BUY ORDER FAILURE!')

                if self.dead_ma_signal and not self.holding.get(self.dead_buy_code, 0):
                    if ma_short2[-1] < ma_long2[-1]:
                        ret, data = self.quote_ctx.get_market_snapshot([self.dead_buy_code])
                        dead_lst_price = data.iloc[0]['last_price'] if ret == 0 else 0
                        dead_lot_size = data.iloc[0]['lot_size'] if ret == 0 else 0
                        if dead_lst_price == 0.0 or dead_lot_size == 0:
                            continue
                        ret_code, ret_data = self.trade_ctx.place_order(price=dead_lst_price, qty=dead_lot_size,
                                                                        strcode=self.dead_buy_code,
                                                                        orderside=0, ordertype=self.order_type,
                                                                        envtype=self.trade_env)
                        if not ret_code:
                            trade_sum += 1
                            print('dead_ma_signal: MAKE BUY ORDER\n\tcode = {} price = {} quantity = {}'
                                  .format(self.dead_buy_code, dead_lst_price, dead_lot_size))
                            dead_sell_date = datetime.datetime.now() + datetime.timedelta(days=self.dead_hold_sell)
                            self.holding[self.dead_buy_code] = dead_sell_date.strftime('%Y-%m-%d')
                        else:
                            print('dead_ma_signal: MAKE BUY ORDER FAILURE!')
            else:
                raise 'indicator_type设置错误: {}'.format(self.indicator_type)

            # close position
            temp_hold = self.holding.copy()
            if len(temp_hold):
                for key, item in temp_hold.items():
                    if datetime.datetime.now().strftime('%Y-%m-%d') == item:
                        ret, data = self.quote_ctx.get_market_snapshot([key])
                        lst_price = data.iloc[0]['last_price'] if ret == 0 else 0
                        lot_size = data.iloc[0]['lot_size'] if ret == 0 else 0
                        if lst_price == 0.0 or lot_size == 0:
                            continue
                        ret_code, ret_data = self.trade_ctx.place_order(price=lst_price, qty=lot_size,
                                                                        strcode=key,
                                                                        orderside=1, ordertype=self.order_type,
                                                                        envtype=self.trade_env)
                        if not ret_code:
                            print('close position: MAKE SELL ORDER\n\tcode = {} price = {} quantity = {}'
                                  .format(key, lst_price, lot_size))
                            del self.holding[key]
                        else:
                            print('close position MAKE SELL ORDER FAILURE!')

            if trade_sum > 0:
                # destroy obj
                self.quote_ctx.close()
                self.trade_ctx.close()

            is_fire_trade = True
        return self.holding


if __name__ == "__main__":
    API_SVR_IP = '119.29.141.202'
    API_SVR_PORT = 11111
    UNLOCK_PASSWORD = "123"
    TRADE_ENV = 1

    if os.path.exists('south_etf.pkl'):
        lst_holding = pickle.load(open('south_etf.pkl', 'rb'))
        print(lst_holding)
        strategy_test = SouthETF(API_SVR_IP, API_SVR_PORT, UNLOCK_PASSWORD, TRADE_ENV, lst_holding)
        etf_holding = strategy_test.handle_bar()
        pickle.dump(etf_holding, open('south_etf.pkl', 'wb'))  # 序列化
    else:
        strategy_test = SouthETF(API_SVR_IP, API_SVR_PORT, UNLOCK_PASSWORD, TRADE_ENV, {})
        etf_holding = strategy_test.handle_bar()
        pickle.dump(etf_holding, open('south_etf.pkl', 'wb'))  # 序列化<|MERGE_RESOLUTION|>--- conflicted
+++ resolved
@@ -1,6 +1,6 @@
 # -*- coding: utf-8 -*-
 """
-    本策略基于日线, 由于交易时间的限制，不考虑同时交易港股和美股的可能性
+    本策略基于日线, 由于交易时间的限制，不考虑同时交易港股和每股的可能性
     使用请先配置正确参数:
     API_SVR_IP: (string) ip
     API_SVR_PORT: (int) port
@@ -8,19 +8,14 @@
     TRADE_ENV: (int) 0：真实交易 1：仿真交易（美股暂不支持仿真）
 """
 
+from futuquant.open_context import *
+
+from time import sleep
 import pickle
 import talib as ta  # 请自行安装
 import numpy as np
 import datetime
-<<<<<<< HEAD
-import time
 import os
-
-from futuquant import *
-
-=======
-import os
->>>>>>> 9bace400
 
 class SouthETF(object):
     """
@@ -144,7 +139,7 @@
                 is_unlock_trade = (ret_code == 0)
                 if not is_unlock_trade:
                     print("请求交易解锁失败: {} 重试中...".format(ret_data))
-                    time.sleep(1)
+                    sleep(1)
                     continue
 
             ret_code, ret_data = self.quote_ctx.get_history_kline(self.code, start='2017-01-01')
@@ -152,7 +147,7 @@
                 close = np.array(ret_data['close'])
             else:
                 print('k线数据获取异常, 重试中: {}'.format(ret_data))
-                time.sleep(1)
+                sleep(1)
                 continue
 
             if self.indicator_type.lower() == 'chg':
@@ -280,7 +275,7 @@
 
 
 if __name__ == "__main__":
-    API_SVR_IP = '119.29.141.202'
+    API_SVR_IP = '127.0.0.1'
     API_SVR_PORT = 11111
     UNLOCK_PASSWORD = "123"
     TRADE_ENV = 1
